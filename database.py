--- conflicted
+++ resolved
@@ -15,31 +15,6 @@
     :param dbpath: str, DB path in which is stored the SQLite DB with events information.
     :return: pd.DataFrame, the table of GRBs information.
     """
-<<<<<<< HEAD
-    # Connect to the SQLite database file
-    conn = sqlite3.connect(dbpath)
-    name_tab = pd.read_sql(
-        "SELECT name FROM sqlite_master WHERE type='table';", conn
-    ).values[0, 0]
-    # Query to fetch the table data
-    query = f"SELECT * FROM {name_tab}"
-    # Read the table into a pandas DataFrame
-    df = pd.read_sql_query(query, conn)
-    return df
-
-
-def get_bkg_day(day_bkg: Path=paths.day_bkg):
-    """
-    Return the table background prediction in the day_bkg selected.
-    :param dbpath: str, bakcground day path in which is stored the prediction of the background count rates
-     for each of the 12 detectors (n0, n1, n2, n3, n4, n5, n6, n7, n8, n9, na, nb) in three ranges
-      28-50 (r0), 50-300 (r1), 300-500 (r2). Met time in float and datetime in strings are provided.
-    :return: pd.DataFrame, the table of background count rates estimated.
-    """
-    bkg_pred = pd.read_csv(day_bkg)
-    bkg_pred['met_0'] = bkg_pred.met - bkg_pred.met.min()
-    return bkg_pred
-=======
     if "database" in _memory:
         return _memory["database"]
     df = pd.read_csv(dbpath, dtype={"bcat_detector_mask": object})
@@ -71,9 +46,23 @@
     return output
 
 
+def get_bkg_day(day_bkg: Path=paths.day_bkg):
+    """
+    Return the table background prediction in the day_bkg selected.
+    :param dbpath: str, bakcground day path in which is stored the prediction of the background count rates
+     for each of the 12 detectors (n0, n1, n2, n3, n4, n5, n6, n7, n8, n9, na, nb) in three ranges
+      28-50 (r0), 50-300 (r1), 300-500 (r2). Met time in float and datetime in strings are provided.
+    :return: pd.DataFrame, the table of background count rates estimated.
+    """
+    bkg_pred = pd.read_csv(day_bkg)
+    bkg_pred['met_0'] = bkg_pred.met - bkg_pred.met.min()
+    return bkg_pred
+
+
 if __name__ == "__main__":
     print("Triggered detectors:")
     print(triggered_detectors("120707800"))
     print("Metadata from burst catalog:")
     print(get_metadata("120707800"))
->>>>>>> 04c1ec19
+
+
